/*
 * Licensed to the Apache Software Foundation (ASF) under one
 * or more contributor license agreements.  See the NOTICE file
 * distributed with this work for additional information
 * regarding copyright ownership.  The ASF licenses this file
 * to you under the Apache License, Version 2.0 (the
 * "License"); you may not use this file except in compliance
 * with the License.  You may obtain a copy of the License at
 *
 *     http://www.apache.org/licenses/LICENSE-2.0
 *
 * Unless required by applicable law or agreed to in writing, software
 * distributed under the License is distributed on an "AS IS" BASIS,
 * WITHOUT WARRANTIES OR CONDITIONS OF ANY KIND, either express or implied.
 * See the License for the specific language governing permissions and
 * limitations under the License.
 */
package org.apache.beam.sdk.extensions.euphoria.core.translate;

import static com.google.common.base.Preconditions.checkState;

import java.util.stream.StreamSupport;
import org.apache.beam.sdk.coders.Coder;
import org.apache.beam.sdk.coders.IterableCoder;
import org.apache.beam.sdk.coders.KvCoder;
import org.apache.beam.sdk.extensions.euphoria.core.client.accumulators.AccumulatorProvider;
import org.apache.beam.sdk.extensions.euphoria.core.client.functional.ReduceFunctor;
import org.apache.beam.sdk.extensions.euphoria.core.client.functional.UnaryFunction;
import org.apache.beam.sdk.extensions.euphoria.core.client.operator.ReduceByKey;
import org.apache.beam.sdk.extensions.euphoria.core.translate.window.WindowingUtils;
import org.apache.beam.sdk.transforms.Combine;
import org.apache.beam.sdk.transforms.DoFn;
import org.apache.beam.sdk.transforms.GroupByKey;
import org.apache.beam.sdk.transforms.MapElements;
import org.apache.beam.sdk.transforms.ParDo;
import org.apache.beam.sdk.transforms.SerializableFunction;
import org.apache.beam.sdk.transforms.SimpleFunction;
import org.apache.beam.sdk.transforms.windowing.BoundedWindow;
import org.apache.beam.sdk.values.KV;
import org.apache.beam.sdk.values.PCollection;

/** Translator for {@code ReduceByKey} operator. */
class ReduceByKeyTranslator implements OperatorTranslator<ReduceByKey> {

  @SuppressWarnings("unchecked")
  private static <InputT, K, V, OutputT, W extends BoundedWindow>
      PCollection<KV<K, OutputT>> doTranslate(
          ReduceByKey<InputT, K, V, OutputT, W> operator, TranslationContext context) {

    //TODO Could we even do values sorting in Beam ? And do we want it?
    checkState(operator.getValueComparator() == null, "Values sorting is not supported.");

    final UnaryFunction<InputT, K> keyExtractor = operator.getKeyExtractor();
    final UnaryFunction<InputT, V> valueExtractor = operator.getValueExtractor();
    final ReduceFunctor<V, OutputT> reducer = operator.getReducer();

    // ~ resolve coders
    final Coder<K> keyCoder = context.getKeyCoder(operator);
    final Coder<V> valueCoder = context.getValueCoder(operator);

    final PCollection<InputT> input =
        WindowingUtils.applyWindowingIfSpecified(
            operator, context.getInput(operator), context.getAllowedLateness(operator));

    // ~ create key & value extractor
    final MapElements<InputT, KV<K, V>> extractor =
        MapElements.via(
            new SimpleFunction<InputT, KV<K, V>>() {
              @Override
              public KV<K, V> apply(InputT in) {
                return KV.of(keyExtractor.apply(in), valueExtractor.apply(in));
              }
            });
    final PCollection<KV<K, V>> extracted =
        input
            .apply(operator.getName() + "::extract-keys", extractor)
            .setCoder(KvCoder.of(keyCoder, valueCoder));

<<<<<<< HEAD
    WindowingUtils.checkGropupByKeyApplicalble(operator, extracted);

    Coder<KV<K, OutputT>> outputCoder = context.getOutputCoder(operator);

    if (operator.isCombinable()) {
      final PCollection combined =
          extracted.apply(operator.getName() + "::combine", Combine.perKey(asCombiner(reducer)));
      combined.setCoder(outputCoder);

      return combined;
=======
    final AccumulatorProvider accumulators =
        new LazyAccumulatorProvider(context.getAccumulatorFactory(), context.getSettings());

    if (operator.isCombinable()) {
      final PCollection<KV<K, V>> combined =
          extracted.apply(
              operator.getName() + "::combine",
              Combine.perKey(asCombiner(reducer, accumulators, operator.getName())));
      return (PCollection) combined;
>>>>>>> a8d6f5b2

    } else {
      // reduce

      final PCollection<KV<K, Iterable<V>>> grouped =
          extracted
              .apply(operator.getName() + "::group", GroupByKey.create())
              .setCoder(KvCoder.of(keyCoder, IterableCoder.of(valueCoder)));

      PCollection<KV<K, OutputT>> reduced =
          grouped.apply(
              operator.getName() + "::reduce",
              ParDo.of(new ReduceDoFn<>(reducer, accumulators, operator.getName())));
      reduced.setCoder(outputCoder);

      return reduced;
    }
  }

  @Override
  public boolean canTranslate(ReduceByKey operator) {
    // translation of sorted values is not supported yet
    return operator.getValueComparator() == null;
  }

  private static <InputT, OutputT> SerializableFunction<Iterable<InputT>, InputT> asCombiner(
      ReduceFunctor<InputT, OutputT> reducer,
      AccumulatorProvider accumulatorProvider,
      String operatorName) {

    @SuppressWarnings("unchecked")
    final ReduceFunctor<InputT, InputT> combiner = (ReduceFunctor<InputT, InputT>) reducer;

    return (Iterable<InputT> input) -> {
      SingleValueCollector<InputT> collector =
          new SingleValueCollector<>(accumulatorProvider, operatorName);
      combiner.apply(StreamSupport.stream(input.spliterator(), false), collector);
      return collector.get();
    };
  }

  @Override
  @SuppressWarnings("unchecked")
  public PCollection<?> translate(ReduceByKey operator, TranslationContext context) {
    return doTranslate(operator, context);
  }

  private static class ReduceDoFn<K, V, OutT> extends DoFn<KV<K, Iterable<V>>, KV<K, OutT>> {

    private final ReduceFunctor<V, OutT> reducer;
    private final DoFnCollector<KV<K, Iterable<V>>, KV<K, OutT>, OutT> collector;

    ReduceDoFn(
        ReduceFunctor<V, OutT> reducer, AccumulatorProvider accumulators, String operatorName) {
      this.reducer = reducer;
      this.collector = new DoFnCollector<>(accumulators, new Collector<>(operatorName));
    }

    @ProcessElement
    @SuppressWarnings("unused")
    public void processElement(ProcessContext ctx) {
      collector.setProcessContext(ctx);
      reducer.apply(StreamSupport.stream(ctx.element().getValue().spliterator(), false), collector);
    }
  }

  /**
   * Translation of {@link Collector} collect to Beam's context output. OperatorName serve as
   * namespace for Beam's metrics.
   */
  private static class Collector<K, V, OutT>
      implements DoFnCollector.BeamCollector<KV<K, Iterable<V>>, KV<K, OutT>, OutT> {

    private final String operatorName;

    public Collector(String operatorName) {
      this.operatorName = operatorName;
    }

    @Override
    public void collect(DoFn<KV<K, Iterable<V>>, KV<K, OutT>>.ProcessContext ctx, OutT out) {
      ctx.output(KV.of(ctx.element().getKey(), out));
    }

    @Override
    public String getOperatorName() {
      return operatorName;
    }
  }
}<|MERGE_RESOLUTION|>--- conflicted
+++ resolved
@@ -76,28 +76,21 @@
             .apply(operator.getName() + "::extract-keys", extractor)
             .setCoder(KvCoder.of(keyCoder, valueCoder));
 
-<<<<<<< HEAD
     WindowingUtils.checkGropupByKeyApplicalble(operator, extracted);
 
     Coder<KV<K, OutputT>> outputCoder = context.getOutputCoder(operator);
 
-    if (operator.isCombinable()) {
-      final PCollection combined =
-          extracted.apply(operator.getName() + "::combine", Combine.perKey(asCombiner(reducer)));
-      combined.setCoder(outputCoder);
-
-      return combined;
-=======
     final AccumulatorProvider accumulators =
         new LazyAccumulatorProvider(context.getAccumulatorFactory(), context.getSettings());
 
     if (operator.isCombinable()) {
-      final PCollection<KV<K, V>> combined =
+      final PCollection combined =
           extracted.apply(
               operator.getName() + "::combine",
               Combine.perKey(asCombiner(reducer, accumulators, operator.getName())));
-      return (PCollection) combined;
->>>>>>> a8d6f5b2
+      combined.setCoder(outputCoder);
+
+      return combined;
 
     } else {
       // reduce
