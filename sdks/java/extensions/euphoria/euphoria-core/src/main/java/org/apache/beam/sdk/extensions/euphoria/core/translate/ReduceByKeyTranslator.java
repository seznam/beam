--- conflicted
+++ resolved
@@ -25,13 +25,9 @@
 import org.apache.beam.sdk.extensions.euphoria.core.client.functional.ReduceFunctor;
 import org.apache.beam.sdk.extensions.euphoria.core.client.functional.UnaryFunction;
 import org.apache.beam.sdk.extensions.euphoria.core.client.operator.ReduceByKey;
-<<<<<<< HEAD
 import org.apache.beam.sdk.extensions.euphoria.core.client.type.TypeAwares;
-=======
 import org.apache.beam.sdk.extensions.euphoria.core.translate.collector.AdaptableCollector;
 import org.apache.beam.sdk.extensions.euphoria.core.translate.collector.SingleValueCollector;
-import org.apache.beam.sdk.extensions.euphoria.core.translate.window.WindowingUtils;
->>>>>>> beff0b78
 import org.apache.beam.sdk.transforms.Combine;
 import org.apache.beam.sdk.transforms.DoFn;
 import org.apache.beam.sdk.transforms.GroupByKey;
@@ -83,50 +79,18 @@
                     TypeAwares.orObjects(operator.getValueType())));
 
     final AccumulatorProvider accumulators =
-        new LazyAccumulatorProvider(context.getAccumulatorFactory(), context.getSettings());
-
-    WindowingUtils.checkGroupByKeyApplicable(operator, extracted);
-
-    Coder<KV<K, OutputT>> outputCoder = context.getOutputCoder(operator);
+        new LazyAccumulatorProvider(AccumulatorProvider.of(inputs.getPipeline()));
 
     if (operator.isCombinable()) {
-<<<<<<< HEAD
       // if operator is combinable we can process it in more efficient way
       final PCollection<KV<KeyT, ValueT>> combined =
-          extracted.apply(operator.getName() + "::combine", Combine.perKey(asCombiner(reducer)));
+          extracted.apply(
+              operator.getName() + "::combine",
+              Combine.perKey(asCombiner(reducer, accumulators, operator.getName())));
       @SuppressWarnings("unchecked")
       final PCollection<KV<KeyT, OutputT>> casted = (PCollection) combined;
       return casted;
-=======
-      final PCollection combined =
-          extracted.apply(
-              operator.getName() + "::combine",
-              Combine.perKey(asCombiner(reducer, accumulators, operator.getName())));
-      combined.setCoder(outputCoder);
-
-      return combined;
-
-    } else {
-      // reduce
-
-      final PCollection<KV<K, Iterable<V>>> grouped =
-          extracted
-              .apply(operator.getName() + "::group", GroupByKey.create())
-              .setCoder(KvCoder.of(keyCoder, IterableCoder.of(valueCoder)));
-
-      PCollection<KV<K, OutputT>> reduced =
-          grouped.apply(
-              operator.getName() + "::reduce",
-              ParDo.of(new ReduceDoFn<>(reducer, accumulators, operator.getName())));
-      reduced.setCoder(outputCoder);
-
-      return reduced;
->>>>>>> beff0b78
     }
-
-    final AccumulatorProvider accumulators =
-        new LazyAccumulatorProvider(
-            AccumulatorProvider.of(inputs.getPipeline()));
 
     return extracted
         .apply("group", GroupByKey.create())
@@ -199,13 +163,9 @@
   private static class ReduceDoFn<KeyT, ValueT, OutputT>
       extends DoFn<KV<KeyT, Iterable<ValueT>>, KV<KeyT, OutputT>> {
 
-<<<<<<< HEAD
     private final ReduceFunctor<ValueT, OutputT> reducer;
-    private final DoFnCollector<KV<KeyT, Iterable<ValueT>>, KV<KeyT, OutputT>, OutputT> collector;
-=======
-    private final ReduceFunctor<V, OutT> reducer;
-    private final AdaptableCollector<KV<K, Iterable<V>>, KV<K, OutT>, OutT> collector;
->>>>>>> beff0b78
+    private final AdaptableCollector<KV<KeyT, Iterable<ValueT>>, KV<KeyT, OutputT>, OutputT>
+        collector;
 
     ReduceDoFn(
         ReduceFunctor<ValueT, OutputT> reducer,
@@ -216,8 +176,8 @@
           new AdaptableCollector<>(
               accumulators,
               operatorName,
-              (DoFn<KV<K, Iterable<V>>, KV<K, OutT>>.ProcessContext ctx, OutT out) ->
-                  ctx.output(KV.of(ctx.element().getKey(), out)));
+              (DoFn<KV<KeyT, Iterable<ValueT>>, KV<KeyT, OutputT>>.ProcessContext ctx,
+                  OutputT out) -> ctx.output(KV.of(ctx.element().getKey(), out)));
     }
 
     @ProcessElement
@@ -229,33 +189,4 @@
           collector);
     }
   }
-<<<<<<< HEAD
-
-  /**
-   * Translation of {@link Collector} collect to Beam's context output. OperatorName serve as
-   * namespace for Beam's metrics.
-   */
-  private static class Collector<KeyT, ValueT, OutputT>
-      implements DoFnCollector.BeamCollector<
-          KV<KeyT, Iterable<ValueT>>, KV<KeyT, OutputT>, OutputT> {
-
-    private final String operatorName;
-
-    public Collector(String operatorName) {
-      this.operatorName = operatorName;
-    }
-
-    @Override
-    public void collect(
-        DoFn<KV<KeyT, Iterable<ValueT>>, KV<KeyT, OutputT>>.ProcessContext ctx, OutputT out) {
-      ctx.output(KV.of(ctx.element().getKey(), out));
-    }
-
-    @Override
-    public String getOperatorName() {
-      return operatorName;
-    }
-  }
-=======
->>>>>>> beff0b78
 }